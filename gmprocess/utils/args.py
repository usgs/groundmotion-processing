--- conflicted
+++ resolved
@@ -3,8 +3,7 @@
 
 import os
 
-from gmprocess.version import __version__ as VERSION
-
+from setuptools_scm import get_version
 
 def add_shared_args(parser):
     """Method for arguments shared across all programs.
@@ -22,13 +21,6 @@
     )
     group.add_argument("-q", "--quiet", action="store_true", help="Print only errors.")
     __version__ = get_version(
-<<<<<<< HEAD
-        root=os.path.join(os.pardir, os.pardir),
-        relative_to=__file__)
-    parser.add_argument('-v', '--version', action='version',
-                        version='%(prog)s ' + VERSION,
-                        help='Print program version.')
-=======
         root=os.path.join(os.pardir, os.pardir), relative_to=__file__
     )
     parser.add_argument(
@@ -38,5 +30,4 @@
         version="%(prog)s " + __version__,
         help="Print program version.",
     )
->>>>>>> 47971819
     return parser