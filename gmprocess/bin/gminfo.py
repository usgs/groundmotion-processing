--- conflicted
+++ resolved
@@ -12,14 +12,13 @@
 from gmprocess.subcommands.lazy_loader import LazyLoader
 
 # third party imports
-pd = LazyLoader('pd', globals(), 'pandas')
+pd = LazyLoader("pd", globals(), "pandas")
 
 # local imports
-readmod = LazyLoader('readmod', globals(), 'gmprocess.io.read')
-argmod = LazyLoader('argmod', globals(), 'gmprocess.utils.args')
-stationtrace = LazyLoader(
-    'stationtrace', globals(), 'gmprocess.core.stationtrace')
-confmod = LazyLoader('confmod', globals(), 'gmprocess.utils.config')
+readmod = LazyLoader("readmod", globals(), "gmprocess.io.read")
+argmod = LazyLoader("argmod", globals(), "gmprocess.utils.args")
+stationtrace = LazyLoader("stationtrace", globals(), "gmprocess.core.stationtrace")
+confmod = LazyLoader("confmod", globals(), "gmprocess.utils.config")
 
 
 COLUMNS = [
@@ -45,27 +44,12 @@
     row = pd.Series(index=COLUMNS)
     fpath, fname = os.path.split(filename)
     for trace in stream:
-<<<<<<< HEAD
-<<<<<<< HEAD
-        row['Filename'] = filename
-        row['Format'] = trace.stats['standard']['source_format']
-        plevel = trace.stats['standard']['process_level']
-        row['Process Level'] = stationtrace.REV_PROCESS_LEVELS[plevel]
-        row['Start Time'] = trace.stats.starttime
-        row['End Time'] = trace.stats.endtime
-=======
-=======
->>>>>>> 35ed6fc3
         row["Filename"] = filename
         row["Format"] = trace.stats["standard"]["source_format"]
         plevel = trace.stats["standard"]["process_level"]
         row["Process Level"] = REV_PROCESS_LEVELS[plevel]
         row["Start Time"] = trace.stats.starttime
         row["End Time"] = trace.stats.endtime
-<<<<<<< HEAD
->>>>>>> metrics
-=======
->>>>>>> 35ed6fc3
         dt = trace.stats.endtime - trace.stats.starttime
         row["Duration (s)"] = dt
         row["Network"] = trace.stats.network
