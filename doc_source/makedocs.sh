--- conflicted
+++ resolved
@@ -36,7 +36,7 @@
 if [ $# == 1 ]; then
     target=$1
 fi
-<<<<<<< HEAD
+
 case $target in
     "rebuild")
         echo "Performing complete (re)build of documentation..."
@@ -62,10 +62,3 @@
 	exit 0
 	;;
 esac
-=======
-rm -fr ../docs
-cp -r _build/html ../docs
-touch ../docs/.nojekyll
-rm -fr contents/tutorials/data/cli/
-rm -fr contents/tutorials/data/scripting/
->>>>>>> 9a6f160d
